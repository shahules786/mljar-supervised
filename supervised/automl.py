import os
import sys
import json
import copy
import time
import numpy as np
import pandas as pd
import logging
from tabulate import tabulate

from supervised.algorithms.registry import AlgorithmsRegistry
from supervised.algorithms.registry import BINARY_CLASSIFICATION
from supervised.algorithms.registry import MULTICLASS_CLASSIFICATION
from supervised.algorithms.registry import REGRESSION
from supervised.callbacks.early_stopping import EarlyStopping
from supervised.callbacks.metric_logger import MetricLogger
from supervised.callbacks.learner_time_constraint import LearnerTimeConstraint
from supervised.callbacks.total_time_constraint import TotalTimeConstraint
from supervised.ensemble import Ensemble
from supervised.exceptions import AutoMLException
from supervised.model_framework import ModelFramework
from supervised.preprocessing.exclude_missing_target import ExcludeRowsMissingTarget
from supervised.tuner.data_info import DataInfo
from supervised.tuner.mljar_tuner import MljarTuner
from supervised.utils.additional_metrics import AdditionalMetrics
from supervised.utils.config import mem
from supervised.utils.config import LOG_LEVEL
from supervised.utils.leaderboard_plots import LeaderboardPlots
from supervised.utils.metric import Metric
from supervised.preprocessing.eda import EDA


logging.basicConfig(
    format="%(asctime)s %(name)s %(levelname)s %(message)s", level=logging.ERROR
)
logger = logging.getLogger(__name__)
logger.setLevel(LOG_LEVEL)


class AutoML:
    """
    Automated Machine Learning for supervised tasks (binary classification, multiclass classification, regression).
    """

    def __init__(
        self, results_path=None, total_time_limit=30 * 60, mode="Explain", **kwargs
    ):
        """
        Initialize the AutoML object.

        :param results_path: The path with results.
        If left `None` then the name of directory will be generated, with template: AutoML_{number},
        where the number can be from 1 to 1,000 - depends which direcory name will be available.

        If the `results_path` will point to directory with AutoML results (`params.json` must be present),
        then all models will be loaded.

        :param total_time_limit: The time limit in seconds for AutoML training.
        It is not used when `model_time_limit` is not `None`.

        :params mode

        # Additional (optional parameters)

        :param model_time_limit: The time limit for training a single model, in seconds.
        If `model_time_limit` is set, the `total_time_limit` is not respected.
        The single model can contain several learners.
        The time limit for single learner is computed based on `model_time_limit`.

        For example, in the case of 10-fold cross-validation, one model will have 10 learners.
        The `model_time_limit` is time for all 10 learners.

        :param algorithms: The list of algorithms that will be used in the training. The algorithms can be:
            [
                "Baseline",
                "Linear",
                "Decision Tree",
                "Random Forest",
                "Extra Trees",
                "LightGBM",
                "Xgboost",
                "CatBoost",
                "Neural Network",
                "Nearest Neighbors",
            ]

        :param tuning_mode: The mode for tuning. It can be: `Normal`, `Sport`, `Insane`, `Perfect`. The names are kept the same as in https://mljar.com application.

        Each mode describe how many models will be checked:

        - `Normal` - about 5-10 models of each algorithm will be trained,
        - `Sport` - about 10-15 models of each algorithm will be trained,
        - `Insane` - about 15-20 models of each algorithm will be trained,
        - `Perfect` - about 25-35 models of each algorithm will be trained.

        You can also set how many models will be trained with `set_advanced` method.

        :param train_ensemble: If true then at the end of models training the ensemble will be created. (Default is `True`)

        :param stack_models: If true then stacked models will be created. Stack level is 1. (Default is `True`)

        :param optimize_metric: The metric to be optimized. (not implemented yet, please left `None`)

        :param validation: The JSON with validation type. Right now only Cross-Validation is supported.
        The example JSON parameters for validation:
        ```
        {"validation_type": "kfold", "k_folds": 5,
            "shuffle": True, "stratify": True, "random_seed": 123}
        ```
        :param verbose: Not implemented yet.

        :param ml_task: The machine learning task that will be solved. Can be: `"binary_classification", "multiclass_classification", "regression"`.
        If left `None` AutoML will try to guess the task based on target values.
        If there will be only 2 values in the target, then task will be set to `"binary_classification"`.
        If number of values in the target will be between 2 and 20 (included), then task will be set to `"multiclass_classification"`.
        In all other casses, the task is set to `"regression"`.

        :param explain_level: The level of explanations included to each model.
        `explain_level = 0` means no explanations
        `explain_level = 1` means produce importance plot (with permutation method), for decision trees produce tree plots, for linear models save coefficients
        `explain_level = 2` the same as for `1` plus SHAP explanations

        :param seed: The seed for random generator.

        """
        logger.debug("AutoML.__init__")

        self._results_path = results_path
        """
        total_time_limit is the time for computing for all models
        model_time_limit is the time for computing a single model
        if model_time_limit is None then its value is computed from total_time_limit
        if total_time_limit is set and model_time_limit is set, then total_time_limit constraint will be omitted
        """
        self._total_time_limit = total_time_limit

        if mode not in ["Explain", "Perform", "Compete"]:
            print("mode should be: Explain, Perform or Compete")
            print("Setting mode=Explain")
            mode = "Explain"

        self._mode = mode

        if self._mode == "Explain":
            self._train_ensemble = True
            self._stack_models = False
            self._validation = {
                "validation_type": "split",
                "train_ratio": 0.75,
                "shuffle": True,
                "stratify": True,
            }
            self._algorithms = [
                "Baseline",
                "Linear",
                "Decision Tree",
                "Random Forest",
                "Xgboost",
                "Neural Network",
            ]
            self._explain_level = 2
            self._start_random_models = 1
            self._hill_climbing_steps = 0
            self._top_models_to_improve = 0
            self._golden_features = False
            self._feature_selection = False
        elif self._mode == "Perform":
            self._train_ensemble = True
            self._stack_models = False
            self._validation = {
                "validation_type": "kfold",
                "k_folds": 5,
                "shuffle": True,
                "stratify": True,
            }
            self._algorithms = [
                "Linear",
                "Random Forest",
                "LightGBM",
                "Xgboost",
                "CatBoost",
                "Neural Network",
            ]
            self._explain_level = 1
            self._start_random_models = 5
            self._hill_climbing_steps = 2
            self._top_models_to_improve = 2
            self._golden_features = True
            self._feature_selection = True
        elif self._mode == "Compete":
            self._train_ensemble = True
            self._stack_models = True
            self._validation = {
                "validation_type": "kfold",
                "k_folds": 10,
                "shuffle": True,
                "stratify": True,
            }
            self._algorithms = [
                "Linear",
                "Decision Tree",
                "Random Forest",
                "Extra Trees",
                "LightGBM",
                "Xgboost",
                "CatBoost",
                "Neural Network",
                "Nearest Neighbors",
            ]
            self._explain_level = 0
            self._start_random_models = 10
            self._hill_climbing_steps = 2
            self._top_models_to_improve = 3
            self._golden_features = True
            self._feature_selection = True

        self._model_time_limit = None
        if "model_time_limit" in kwargs:
            self._model_time_limit = kwargs["model_time_limit"]

        # algorithms are checked during the fit method call,
        # we need to know the data to tell if allgorithm is proper
        if "algorithms" in kwargs:
            self._algorithms = kwargs["algorithms"]

        if "validation" in kwargs:
            self._validation = kwargs["validation"]

        if "train_ensemble" in kwargs:
            self._train_ensemble = kwargs["train_ensemble"]

        if "stack_models" in kwargs:
            self._stack_models = kwargs["stack_models"]

        if "explain_level" in kwargs:
            self._explain_level = kwargs["explain_level"]

        self._ml_task = None
        if "ml_task" in kwargs:
            self._ml_task = kwargs["ml_task"]

        self._user_set_optimize_metric = None
        if "optimize_metric" in kwargs:
            self._user_set_optimize_metric = kwargs["optimize_metric"]

        if "tuning_mode" in kwargs:
            self.set_tuning_mode(kwargs["tuning_mode"])

        if "golden_features" in kwargs:
            self._golden_features = kwargs["golden_features"]

        if "feature_selection" in kwargs:
            self._feature_selection = kwargs["feature_selection"]

        self._verbose = True
        if "verbose" in kwargs:
            self._verbose = kwargs["verbose"]

        self._seed = 1234
        if "seed" in kwargs:
            self._seed = kwargs["seed"]

        self._tuner_params = {
            "start_random_models": self._start_random_models,
            "hill_climbing_steps": self._hill_climbing_steps,
            "top_models_to_improve": self._top_models_to_improve,
        }
        self._models = []  # instances of iterative learner framework or ensemble

        # it is instance of model framework or ensemble
        self._best_model = None
        self._verbose = True

        self._fit_time = None
        self._models_train_time = {}
        self._threshold = None
        self._metrics_details = None
        self._max_metrics = None
        self._confusion_matrix = None

        self._X_train_path, self._y_train_path = None, None
        self._X_validation_path, self._y_validation_path = None, None

        self._data_info = None
        self._model_paths = []
        self._stacked_models = None

        self._fit_level = None
        self._time_spend = {}
        self._time_start = {}
        self._start_time = time.time()  # it will be updated in `fit` method

        if self._validation["validation_type"] != "kfold" and self._stack_models:
            print(
                "Models cannot be stacked. Please set validation to k-fold to stack models."
            )
            # stacking only available of k-fold validation
            self._stack_models = False

        self._all_params = {}

        # this should be last in the constrcutor
        # in case there is a dir, it might load models
        self._set_results_dir()

    def set_tuning_mode(self, mode="Normal"):
        if mode == "Sport":
            self._start_random_models = 10
            self._hill_climbing_steps = 2
            self._top_models_to_improve = 3
        elif mode == "Insane":
            self._start_random_models = 15
            self._hill_climbing_steps = 3
            self._top_models_to_improve = 4
        elif mode == "Perfect":
            self._start_random_models = 25
            self._hill_climbing_steps = 5
            self._top_models_to_improve = 5
        else:  # Normal
            self._start_random_models = 5
            self._hill_climbing_steps = 1
            self._top_models_to_improve = 2
        self._tuner_params = {
            "start_random_models": self._start_random_models,
            "hill_climbing_steps": self._hill_climbing_steps,
            "top_models_to_improve": self._top_models_to_improve,
        }

    def set_advanced(
        self, start_random_models=1, hill_climbing_steps=0, top_models_to_improve=0
    ):
        """
        Advanced set of tuning parameters.

        :param start_random_models: Number of not-so-random models to check for each algorithm.
        :param hill_climbing_steps: Number of hill climbing steps during tuning.
        :param top_models_to_improve: Number of top models (of each algorithm) which will be considered for improving in hill climbing steps.
        """
        self._start_random_models = start_random_models
        self._hill_climbing_steps = hill_climbing_steps
        self._top_models_to_improve = top_models_to_improve
        self._tuner_params = {
            "start_random_models": self._start_random_models,
            "hill_climbing_steps": self._hill_climbing_steps,
            "top_models_to_improve": self._top_models_to_improve,
        }

    def _set_results_dir(self):
        if self._results_path is None:
            found = False
            for i in range(1, 10001):
                self._results_path = f"AutoML_{i}"
                if not os.path.exists(self._results_path):
                    found = True
                    break
            if not found:
                raise AutoMLException(
                    "Cannot create directory for AutoML results")

        if os.path.exists(self._results_path) and os.path.exists(
            os.path.join(self._results_path, "params.json")
        ):
            print(f"Directory {self._results_path} already exists")
            self.load()
        elif self._results_path is not None:

            if not os.path.exists(self._results_path):
                print(f"Create directory {self._results_path}")
                try:
                    os.mkdir(self._results_path)
                except Exception as e:
                    raise AutoMLException(
                        f"Cannot create directory {self._results_path}"
                    )
            elif os.path.exists(self._results_path) and len(
                os.listdir(self._results_path)
            ):
                raise AutoMLException(
                    f"Cannot set directory for AutoML. Directory {self._results_path} is not empty."
                )
        else:
            raise AutoMLException("Cannot set directory for AutoML results")

    def load(self):
        logger.info("Loading AutoML models ...")
        try:
            params = json.load(
                open(os.path.join(self._results_path, "params.json")))

            self._model_paths = params["saved"]
            self._ml_task = params["ml_task"]
            self._optimize_metric = params["optimize_metric"]
            stacked_models = params.get("stacked")

            models_map = {}
            for model_path in self._model_paths:
                if model_path.endswith("Ensemble") or model_path.endswith(
                    "Ensemble_Stacked"
                ):
                    ens = Ensemble.load(model_path, models_map)
                    self._models += [ens]
                    models_map[ens.get_name()] = ens
                else:
                    m = ModelFramework.load(model_path)
                    self._models += [m]
                    models_map[m.get_name()] = m

            if stacked_models is not None:
                self._stacked_models = []
                for stacked_model_name in stacked_models:
                    self._stacked_models += [models_map[stacked_model_name]]

            best_model_name = None
            with open(os.path.join(self._results_path, "best_model.txt"), "r") as fin:
                best_model_name = fin.read()

            self._best_model = models_map[best_model_name]

            data_info_path = os.path.join(self._results_path, "data_info.json")
            self._data_info = json.load(open(data_info_path))
        except Exception as e:
            raise AutoMLException(f"Cannot load AutoML directory. {str(e)}")

    def get_leaderboard(self):
        ldb = {
            "name": [],
            "model_type": [],
            "metric_type": [],
            "metric_value": [],
            "train_time": [],
        }
        for m in self._models:
            ldb["name"] += [m.get_name()]
            ldb["model_type"] += [m.get_type()]
            ldb["metric_type"] += [self._optimize_metric]
            ldb["metric_value"] += [m.get_final_loss()]
            ldb["train_time"] += [np.round(m.get_train_time(), 2)]
        return pd.DataFrame(ldb)

    def keep_model(self, model, model_path):
        if model is None:
            return
        self._models += [model]
        self._model_paths += [model_path]
        self.select_and_save_best()

        self.verbose_print(
            "{} {} {} trained in {} seconds".format(
                model.get_name(),
                self._optimize_metric,
                np.round(model.get_final_loss(), 6),
                np.round(model.get_train_time(), 2),
            )
        )
        self.log_train_time(model.get_type(), model.get_train_time())

    def _get_learner_time_limit(self, model_type):

        logger.debug(
            f"Fit level: {self._fit_level}, model type: {model_type}. "
            + f"Time spend: {json.dumps(self._time_spend, indent=4)}"
        )

        if self._model_time_limit is not None:
            k = self._validation.get("k_folds", 1.0)
            return self._model_time_limit / k

        if self._fit_level == "simple_algorithms":
            return None
        if self._fit_level == "default_algorithms":
            return None

        tune_algorithms = [
            a
            for a in self._algorithms
            if a not in ["Baseline", "Linear", "Decision Tree", "Nearest Neighbors"]
        ]
        tune_algs_cnt = len(tune_algorithms)
        if tune_algs_cnt == 0:
            return None

        time_elapsed = time.time() - self._start_time
        time_left = self._total_time_limit - time_elapsed

        k_folds = self._validation.get("k_folds", 1.0)

        if self._fit_level == "not_so_random":
            tt = (
                self._total_time_limit
                - self._time_spend["simple_algorithms"]
                - self._time_spend["default_algorithms"]
            )
            if self._stack_models:
                tt *= (
                    0.6
                )  # leave some time for stacking (approx. 40% for stacking of time left)
            tt /= 2.0  # leave some time for hill-climbing
            tt /= tune_algs_cnt  # give time equally for each algorithm
            tt /= k_folds  # time is per learner (per fold)
            return tt

        if self._fit_level == "hill_climbing":
            tt = (
                self._total_time_limit
                - self._time_spend["simple_algorithms"]
                - self._time_spend["default_algorithms"]
                - self._time_spend["not_so_random"]
            )
            if self._stack_models:
                tt *= (
                    0.4
                )  # leave some time for stacking (approx. 60% for stacking of time left)
            tt /= tune_algs_cnt  # give time equally for each algorithm
            tt /= k_folds  # time is per learner (per fold)
            return tt

        if self._stack_models and self._fit_level == "stack":
            tt = time_left
            tt /= tune_algs_cnt  # give time equally for each algorithm
            tt /= k_folds  # time is per learner (per fold)
            return tt

    def create_dir(self, model_path):
        if not os.path.exists(model_path):
            try:
                os.mkdir(model_path)
            except Exception as e:
                raise AutoMLException(f"Cannot create directory {model_path}. {str(e)}")

    def train_model(self, params):

        # do we have enough time to train?
        # if not, skip
        if not self._enough_time_to_train(params["learner"]["model_type"]):
            logger.info(f"Cannot train {params['name']} because of the time constraint")
            return False

        # let's create directory to log all training artifacts
        model_path = os.path.join(self._results_path, params["name"])
        self.create_dir(model_path)

        # prepare callbacks
        early_stop = EarlyStopping(
            {"metric": {"name": self._optimize_metric}, "log_to_dir": model_path}
        )

        learner_time_constraint = LearnerTimeConstraint(
            {
                "learner_time_limit": self._get_learner_time_limit(
                    params["learner"]["model_type"]
                ),
                "min_steps": params["additional"].get("min_steps"),
            }
        )

        total_time_constraint = TotalTimeConstraint(
            {
                "total_time_limit": self._total_time_limit
                if self._model_time_limit is None
                else None,
                "total_time_start": self._start_time,
            }
        )

        # create model framework
        mf = ModelFramework(
            params,
            callbacks=[early_stop, learner_time_constraint,
                       total_time_constraint],
        )

        # start training
        logger.info(
            f"Train model #{len(self._models)+1} / Model name: {params['name']}"
        )
        mf.train(model_path)

        # save the model
        mf.save(model_path)

<<<<<<< HEAD
            # save the best one in the case the training will be interrupted
            self.select_and_save_best()
        else:
            logger.info(
                f"Cannot train {mf.get_type()} because of time constraint")
        # self._progress_bar.update(1)
=======
        # and keep info about the model
        self.keep_model(mf, model_path)
        return True
>>>>>>> 641c6e9c

    def verbose_print(self, msg):
        if self._verbose:
            # self._progress_bar.write(msg)
            print(msg)

    def log_train_time(self, model_type, train_time):
        if model_type in self._models_train_time:
            self._models_train_time[model_type] += [train_time]
        else:
            self._models_train_time[model_type] = [train_time]

    def _enough_time_to_train(self, model_type):
        # if model_time_limit is set, train every model
        # do not apply total_time_limit
        if self._model_time_limit is not None:
            return True
        # no total time limit, just train, dont ask
        if self._total_time_limit is None:
            return True

        total_time_spend = time.time() - self._start_time
        # no time left, do not train more models, sorry ...
        time_left = self._total_time_limit - total_time_spend
        if time_left < 0:
            return False

        # there is still time and model_type was not tested yet
        # we should try it
        if time_left > 0 and model_type not in self._models_train_time:
            return True

        # check the fit level type
        # we dont want to spend too much time on one level

        if self._fit_level == "not_so_random":

            time_should_use = (
                self._total_time_limit
                - self._time_spend["simple_algorithms"]
                - self._time_spend["default_algorithms"]
            )
            if self._stack_models:
                time_should_use *= 0.6  # leave time for stacking
            if self._hill_climbing_steps > 0:
                time_should_use /= 2.0  # leave time for hill-climbing

            if (
                total_time_spend
                > time_should_use
                + self._time_spend["simple_algorithms"]
                + self._time_spend["default_algorithms"]
            ):
                return False

        ##################
        # hill climbing check

        if self._fit_level is not None and "hill_climbing" in self._fit_level:

            time_should_use = (
                self._total_time_limit
                - self._time_spend["simple_algorithms"]
                - self._time_spend["default_algorithms"]
                - self._time_spend["not_so_random"]
            )
            if self._stack_models:
                time_should_use *= 0.4  # leave time for stacking

            if (
                total_time_spend
                > time_should_use
                + self._time_spend["simple_algorithms"]
                + self._time_spend["default_algorithms"]
                + self._time_spend["not_so_random"]
            ):
                return False

        model_total_time_spend = (
            0
            if model_type not in self._models_train_time
            else np.sum(self._models_train_time[model_type])
        )
        model_mean_time_spend = (
            0
            if model_type not in self._models_train_time
            else np.mean(self._models_train_time[model_type])
        )

        algo_cnt = float(len(self._algorithms))
        for a in ["Baseline", "Decision Tree", "Linear", "Nearest Neighbors"]:
            if a in self._algorithms:
                algo_cnt -= 1.0
        if algo_cnt < 1.0:
            algo_cnt = 1.0

        model_time_left = time_left / algo_cnt
        if model_mean_time_spend <= model_time_left:
            return True

        return False

    def ensemble_step(self, is_stacked=False):
        if self._train_ensemble and len(self._models) > 1:

            ensemble_path = os.path.join(
                self._results_path, "Ensemble_Stacked" if is_stacked else "Ensemble"
            )
            self.create_dir(ensemble_path)

            self.ensemble = Ensemble(
                self._optimize_metric, self._ml_task, is_stacked=is_stacked
            )
            oofs, target = self.ensemble.get_oof_matrix(self._models)
            self.ensemble.fit(oofs, target)
<<<<<<< HEAD
            self.keep_model(self.ensemble)

            ensemble_path = os.path.join(
                self._results_path, "Ensemble_Stacked" if is_stacked else "Ensemble"
            )
            try:
                os.mkdir(ensemble_path)
            except Exception as e:
                raise AutoMLException(
                    f"Cannot create directory {ensemble_path}")
=======
>>>>>>> 641c6e9c
            self.ensemble.save(ensemble_path)
            self.keep_model(self.ensemble, ensemble_path)
            return True
        return False

    def can_we_stack_them(self, y):
        # if multiclass and too many classes then No
        return True

    def get_stacked_data(self, X, mode="training"):
        # mode can be `training` or `predict`
        if self._stacked_models is None:
            return X
        all_oofs = []
        for m in self._stacked_models:
            oof = None
            if mode == "training":
                oof = m.get_out_of_folds()
            else:
                oof = m.predict(X)
                if self._ml_task == BINARY_CLASSIFICATION:
                    cols = [f for f in oof.columns if "prediction" in f]
                    if len(cols) == 2:
                        oof = pd.DataFrame({"prediction": oof[cols[1]]})

            cols = [f for f in oof.columns if "prediction" in f]
            oof = oof[cols]
            oof.columns = [f"{m.get_name()}_{c}" for c in cols]
            all_oofs += [oof]

        org_index = X.index.copy()
        X.reset_index(drop=True, inplace=True)
        X_stacked = pd.concat(all_oofs + [X], axis=1)

        X_stacked.index = org_index.copy()
        X.index = org_index.copy()
        return X_stacked

    def stack_models(self):

        if self._stacked_models is not None:
            return

        ldb = self.get_leaderboard()
        ldb = ldb.sort_values(by="metric_value", ascending=True)

        models_map = {
            m.get_name(): m for m in self._models if not m._is_stacked}
        self._stacked_models = []
        models_limit = 10

        for model_type in np.unique(ldb.model_type):
            if model_type in ["Baseline"]:
                continue
            ds = ldb[ldb.model_type == model_type].copy()
            ds.sort_values(by="metric_value", inplace=True)

            for n in list(ds.name.iloc[:models_limit].values):
                self._stacked_models += [models_map[n]]

        scores = [m.get_final_loss() for m in self._stacked_models]
        self._stacked_models = [
            self._stacked_models[i] for i in np.argsort(scores).tolist()
        ]

    def prepare_for_stacking(self):
        # print("Stacked models ....")
        # do we have enough models?
        if len(self._models) < 5:
            return
        # do we have time?
        if self._total_time_limit is not None:
            time_left = self._total_time_limit - \
                (time.time() - self._start_time)
            # we need at least 60 seconds to do anything
            if time_left < 60:
                return

        self.stack_models()

        X_train_stacked_path = os.path.join(
            self._results_path, "X_train_stacked.parquet"
        )
        if os.path.exists(X_train_stacked_path):
            return

        X = pd.read_parquet(self._X_train_path)
        org_columns = X.columns.tolist()
        X_stacked = self.get_stacked_data(X)
        new_columns = X_stacked.columns.tolist()
        added_columns = [c for c in new_columns if c not in org_columns]

        # save stacked train data
        X_stacked.to_parquet(X_train_stacked_path, index=False)

        """
        # resue old params
        for m in self._stacked_models:
            # print(m.get_type())
            # use only Xgboost, LightGBM and CatBoost as stacked models
            if m.get_type() not in ["Xgboost", "LightGBM", "CatBoost"]:
                continue

            params = copy.deepcopy(m.params)
            params["validation"]["X_train_path"] = X_train_stacked_path

            params["name"] = params["name"] + "_Stacked"
            params["is_stacked"] = True
            # print(params)

            if "model_architecture_json" in params["learner"]:
                # the new model will be created with wider input size
                del params["learner"]["model_architecture_json"]

            if self._ml_task == REGRESSION:
                # scale added predictions in regression if the target was scaled (in the case of NN)
                target_preprocessing = params["preprocessing"]["target_preprocessing"]
                scale = None
                if "scale_log_and_normal" in target_preprocessing:
                    scale = "scale_log_and_normal"
                elif "scale_normal" in target_preprocessing:
                    scale = "scale_normal"
                if scale is not None:
                    for col in added_columns:
                        params["preprocessing"]["columns_preprocessing"][col] = [
                            scale]

            self.train_model(params)
        """

    def _set_ml_task(self, y):
        """ Set and validate the ML task.

        If ML task is not set, it trys to guess ML task based on count of unique values in the target.
        Then it performs validation.
        """
        # if not set, guess
        if self._ml_task is None:
            target_unique_cnt = len(np.unique(y[~pd.isnull(y)]))
            if target_unique_cnt == 2:
                self._ml_task = BINARY_CLASSIFICATION
            elif target_unique_cnt <= 20:
                self._ml_task = MULTICLASS_CLASSIFICATION
            else:
                self._ml_task = REGRESSION
        # validation
        if self._ml_task not in AlgorithmsRegistry.get_supported_ml_tasks():
            raise Exception(
                "Unknow Machine Learning task {}."
                " Supported tasks are: {}".format(
                    self._ml_task, AlgorithmsRegistry.get_supported_ml_tasks()
                )
            )
        if self._ml_task == REGRESSION:
            if "stratify" in self._validation:
                del self._validation["stratify"]
        logger.info("AutoML task to be solved: {}".format(self._ml_task))
        print(f"AutoML task to be solved: { self._ml_task}")

    def _set_algorithms(self):
        """ Set and validate available algorithms.

        If algorithms are not set, all algorithms from registry are used.
        Then perform vadlidation of algorithms.
        """
        if len(self._algorithms) == 0:
            self._algorithms = list(
                AlgorithmsRegistry.registry[self._ml_task].keys())

        for a in self._algorithms:
            if a not in list(AlgorithmsRegistry.registry[self._ml_task].keys()):
                raise AutoMLException(
                    "The algorithm {} is not allowed to use for ML task: {}. Allowed algorithms: {}".format(
                        a,
                        self._ml_task,
                        list(
                            AlgorithmsRegistry.registry[self._ml_task].keys()),
                    )
                )
        logger.info("AutoML will use algorithms: {}".format(self._algorithms))
        print(f"AutoML will use algorithms: {self._algorithms}")

    def _set_metric(self):
        """ Set and validate the metric to be optimized. """
        if self._ml_task == BINARY_CLASSIFICATION:
            if self._user_set_optimize_metric is None:
                self._optimize_metric = "logloss"
            elif self._user_set_optimize_metric not in ["logloss", "auc"]:
                raise AutoMLException(
                    "Metric {} is not allowed in ML task: {}".format(
                        self._user_set_optimize_metric, self._ml_task
                    )
                )
            else:
                self._optimize_metric = self._user_set_optimize_metric
        elif self._ml_task == MULTICLASS_CLASSIFICATION:
            if self._user_set_optimize_metric is None:
                self._optimize_metric = "logloss"
            elif self._user_set_optimize_metric not in ["logloss"]:
                raise AutoMLException(
                    "Metric {} is not allowed in ML task: {}".format(
                        self._user_set_optimize_metric, self._ml_task
                    )
                )
            else:
                self._optimize_metric = self._user_set_optimize_metric
        elif self._ml_task == REGRESSION:
            if self._user_set_optimize_metric is None:
                self._optimize_metric = "rmse"
            elif self._user_set_optimize_metric not in ["rmse"]:
                raise AutoMLException(
                    "Metric {} is not allowed in ML task: {}".format(
                        self._user_set_optimize_metric, self._ml_task
                    )
                )
            else:
                self._optimize_metric = self._user_set_optimize_metric
        logger.info(
            "AutoML will optimize for metric: {0}".format(
                self._optimize_metric)
        )
        print(f"AutoML will optimize for metric: {self._optimize_metric}")

    def _check_imbalanced(self, y):
        v = y.value_counts()
        # at least 10 samples of each class
        ii = v < 10
        if np.sum(ii):
            raise AutoMLException(
                f"There need to be at least 10 samples of each class, for class {list(v[ii].index)} there is {v[ii].values} samples"
            )
        # at least 1% of all samples for each class
        v = y.value_counts(normalize=True) * 100.0
        ii = v < 1.0
        if np.sum(ii):
            raise AutoMLException(
                f"There need to be at least 1% of samples of each class, for class {list(v[ii].index)} there is {v[ii].values} % of samples"
            )

    # TODO: Support multiple type inputs
    def _initial_prep(self, X_train, y_train, X_validation=None, y_validation=None):

        if not isinstance(X_train, pd.DataFrame):
            X_train = pd.DataFrame(X_train)

        if not isinstance(X_train.columns[0], str):
            X_train.columns = [str(c) for c in X_train.columns]

        X_train.reset_index(drop=True, inplace=True)

        if isinstance(y_train, pd.DataFrame):
            if "target" not in y_train.columns:
                raise AutoMLException(
                    "y_train should be Numpy array, Pandas Series or DataFrame with column 'target' "
                )
            else:
                y_train = y_train["target"]
        y_train = pd.Series(np.array(y_train), name="target")

        X_train, y_train = ExcludeRowsMissingTarget.transform(
            X_train, y_train, warn=True
        )

        return X_train, y_train, X_validation, y_validation

    def _save_data(self, X_train, y_train, X_validation=None, y_validation=None):

        self._X_train_path = os.path.join(
            self._results_path, "X_train.parquet")
        self._y_train_path = os.path.join(
            self._results_path, "y_train.parquet")

        X_train.to_parquet(self._X_train_path, index=False)

        if self._ml_task == MULTICLASS_CLASSIFICATION:
            y_train = y_train.astype(str)

        pd.DataFrame({"target": y_train}).to_parquet(
            self._y_train_path, index=False)

        self._validation["X_train_path"] = self._X_train_path
        self._validation["y_train_path"] = self._y_train_path
        self._validation["results_path"] = self._results_path

        columns_and_target_info = DataInfo.compute(
            X_train, y_train, self._ml_task)

        self._data_info = {
            "columns": X_train.columns.tolist(),
            "rows": X_train.shape[0],
            "cols": X_train.shape[1],
            "target_is_numeric": pd.api.types.is_numeric_dtype(y_train),
            "columns_info": columns_and_target_info["columns_info"],
            "target_info": columns_and_target_info["target_info"],
        }
        if columns_and_target_info.get("num_class") is not None:
            self._data_info["num_class"] = columns_and_target_info["num_class"]
        data_info_path = os.path.join(self._results_path, "data_info.json")
        with open(data_info_path, "w") as fout:
            fout.write(json.dumps(self._data_info, indent=4))

        self._drop_data_variables(X_train)

    def _drop_data_variables(self, X_train):

        X_train.drop(X_train.columns, axis=1, inplace=True)

    def _load_data_variables(self, X_train):
        if X_train.shape[1] == 0:
            X = pd.read_parquet(self._X_train_path)
            for c in X.columns:
                X_train.insert(loc=X_train.shape[1], column=c, value=X[c])

        os.remove(self._X_train_path)
        os.remove(self._y_train_path)

<<<<<<< HEAD
    def fit(self, X_train, y_train, X_validation=None, y_validation=None) -> None:
        """
        Fit the AutoML model.

        Parameters
        ----------
        X_train : list or numpy.ndarray or pandas.DataFrame
            Training data
        y_train : list or numpy.ndarray or pandas.DataFrame
            Training targets
        X_validation : list or numpy.ndarray or pandas.DataFrame
            Validation data
        y_validation : list or numpy.ndarray or pandas.DataFrame
            Targets for validation data
=======
    def save_progress(self, step=None, generated_params=None):

        if step is not None and generated_params is not None:
            self._all_params[step] = generated_params

        state = {}

        state["fit_level"] = self._fit_level
        state["time_spend"] = self._time_spend
        state["all_params"] = self._all_params

        fname = os.path.join(self._results_path, "progress.json")
        with open(fname, "w") as fout:
            fout.write(json.dumps(state, indent=4))

    def load_progress(self):
        state = {}
        fname = os.path.join(self._results_path, "progress.json")
        if not os.path.exists(fname):
            return
        state = json.load(open(fname, "r"))
        self._fit_level = state.get("fit_level", self._fit_level)
        self._time_spend = state.get("time_spend", self._time_spend)
        self._all_params = state.get("all_params", self._all_params)

    def fit(self, X_train, y_train, X_validation=None, y_validation=None):
        """
        Fit AutoML
        
        :param X_train: Pandas DataFrame with training data.
        :param y_train: Numpy Array with target training data.
        
        :param X_validation: Pandas DataFrame with validation data. (Not implemented yet)
        :param y_validation: Numpy Array with target of validation data. (Not implemented yet)
>>>>>>> 641c6e9c
        """

        try:

            self.load_progress()

            if self._fit_level == "finished":
                print("AutoML is trained. Skipping fit step ...")
                return

            # if self._best_model is not None:
            #    print("Best model is already set, no need to run fit. Skipping ...")
            #    return

            self._start_time = time.time() - np.sum(list(self._time_spend.values()))

            if not isinstance(X_train, (pd.DataFrame)):
                raise AutoMLException(
                    "AutoML needs X_train matrix to be a Pandas DataFrame"
                )

            # EDA
            if self._explain_level == 2:

                os.mkdir(os.path.join(self._results_path, "EDA"))
                eda_path = os.path.join(self._results_path, "EDA")

                EDA.compute(X_train, y_train, eda_path)

            self._set_ml_task(y_train)

            if X_train is not None:
                X_train = X_train.copy(deep=False)

            X_train, y_train, X_validation, y_validation = self._initial_prep(
                X_train, y_train, X_validation, y_validation
            )
            self._save_data(X_train, y_train, X_validation, y_validation)
            self._set_algorithms()
            self._set_metric()

            if self._ml_task in [BINARY_CLASSIFICATION, MULTICLASS_CLASSIFICATION]:
                self._check_imbalanced(y_train)

            tuner = MljarTuner(
                self._tuner_params,
                self._algorithms,
                self._ml_task,
                self._validation,
                self._explain_level,
                self._data_info,
                self._golden_features,
                self._feature_selection,
                self._train_ensemble,
                self._stack_models,
                self._seed,
            )
            self.tuner = tuner
<<<<<<< HEAD
            self._time_spend = {}
            self._time_start = {}

            # 1. Check simple algorithms
            self._fit_level = "simple_algorithms"
            start = time.time()
            self._time_start[self._fit_level] = start
            for params in tuner.simple_algorithms_params():
                self.train_model(params)
            self._time_spend["simple_algorithms"] = np.round(
                time.time() - start, 2)

            # 2. Default parameters
            self._fit_level = "default_algorithms"
            start = time.time()
            self._time_start[self._fit_level] = start
            for params in tuner.default_params(len(self._models)):
                self.train_model(params)
            self._time_spend["default_algorithms"] = np.round(
                time.time() - start, 2)

            # 3. The not-so-random step
            self._fit_level = "not_so_random"
            start = time.time()
            self._time_start[self._fit_level] = start
            generated_params = tuner.get_not_so_random_params(
                len(self._models))
            for params in generated_params:
                self.train_model(params)
            self._time_spend["not_so_random"] = np.round(
                time.time() - start, 2)

            # 4. The hill-climbing step
            self._fit_level = "hill_climbing"
            start = time.time()
            self._time_start[self._fit_level] = start
            # check golden features
            if self._golden_features:
                for params in tuner.get_golden_features_params(
                    self._models, self._results_path
                ):
                    self.train_model(params)
            # feature selection
            if self._feature_selection:
                # step #1 - insert random feature
                for params in tuner.get_params_to_insert_random_feature(self._models):
                    self.train_model(params)
                # step #2 - train models on selected features ...
                for params in tuner.get_feature_selection_params(
                    self._models, self._results_path
                ):
                    self.train_model(params)

            # do hill climbing
            for params in tuner.get_hill_climbing_params(self._models):
                self.train_model(params)
            self._time_spend["hill_climbing"] = np.round(
                time.time() - start, 2)

            # 5. Ensemble unstacked models
            self._fit_level = "ensemble_unstacked"
            start = time.time()
            self._time_start[self._fit_level] = start
            self.ensemble_step()
            self._time_spend["ensemble_unstacked"] = np.round(
                time.time() - start, 2)
=======

            steps = tuner.steps()
>>>>>>> 641c6e9c

            for step in steps:
                self._fit_level = step
                start = time.time()
<<<<<<< HEAD
                self._time_start[self._fit_level] = start
                self.stacked_ensemble_step()
                self._time_spend["stack"] = np.round(time.time() - start, 2)

                # 7. Ensemble all models (original and stacked)
                any_stacked = False
                for m in self._models:
                    if m._is_stacked:
                        any_stacked = True
                        break
                if any_stacked:
                    self._fit_level = "ensemble_all"
                    start = time.time()
                    self.ensemble_step(is_stacked=True)
                    self._time_spend["ensemble_all"] = np.round(
                        time.time() - start, 2)
=======
                self._time_start[step] = start

                if step == "stack":
                    self.prepare_for_stacking()

                generated_params = []
                if step in self._all_params:
                    generated_params = self._all_params[step]
                else:
                    generated_params = tuner.generate_params(
                        step, self._models, self._results_path, self._stacked_models
                    )
                if generated_params is None:
                    continue
                if generated_params:
                    print("-" * 72)
                    print(f"{step} with {len(generated_params)} models to train ...")

                for params in generated_params:
                    if params.get("status", "") == "trained":
                        print(f"Skipping {params['name']}, already trained.")
                        continue
                    if params.get("status", "") == "skipped":
                        print(f"Skipped {params['name']}.")
                        continue

                    trained = False
                    if "ensemble" in step:
                        trained = self.ensemble_step(is_stacked=params["is_stacked"])
                    else:
                        trained = self.train_model(params)

                    params["status"] = "trained" if trained else "skipped"
                    params["final_loss"] = self._models[-1].get_final_loss()
                    params["train_time"] = self._models[-1].get_train_time()
                    self.save_progress(step, generated_params)

                self._time_spend[step] = np.round(
                    time.time() - start, 2
                ) + self._time_spend.get(step, 0)
>>>>>>> 641c6e9c

            self._fit_time = time.time() - self._start_time

            self._fit_level = "finished"
            self.save_progress()

            logger.info(f"AutoML fit time: {self._fit_time}")

        except Exception as e:
            raise e
        finally:
            if self._X_train_path is not None:
                self._load_data_variables(X_train)

    def select_and_save_best(self):
        max_loss = 10e14
        for i, m in enumerate(self._models):
            if m.get_final_loss() < max_loss:
                self._best_model = m
                max_loss = m.get_final_loss()

        with open(os.path.join(self._results_path, "best_model.txt"), "w") as fout:
            fout.write(f"{self._best_model.get_name()}")

        with open(os.path.join(self._results_path, "params.json"), "w") as fout:
            params = {
                "ml_task": self._ml_task,
                "optimize_metric": self._optimize_metric,
                "saved": self._model_paths,
            }
            if self._stacked_models is not None:
                params["stacked"] = [m.get_name()
                                     for m in self._stacked_models]
            fout.write(json.dumps(params, indent=4))

        ldb = self.get_leaderboard()
        ldb.to_csv(os.path.join(self._results_path,
                                "leaderboard.csv"), index=False)

        # save report
        ldb["Link"] = [
            f"[Results link]({m}/README.md)" for m in ldb["name"].values]
        ldb.insert(loc=0, column="Best model", value="")
        ldb.loc[ldb.name == self._best_model.get_name(),
                "Best model"] = "**the best**"

        with open(os.path.join(self._results_path, "README.md"), "w") as fout:
            fout.write(f"# AutoML Leaderboard\n\n")
            fout.write(tabulate(ldb.values, ldb.columns, tablefmt="pipe"))
            LeaderboardPlots.compute(ldb, self._results_path, fout)

    def predict(self, X):
        """
        Computes predictions from AutoML best model.

        Parameters
        ----------
        X : pandas.DataFrame
            The Pandas DataFrame with input data. The input data should have the same columns as data used for training, otherwise the `AutoMLException` will be raised.

        Returns
        -------
        predictions : numpy.ndarray
            One-dimensional array of class label for each object.

        Raises
        ------
        AutoMLException
            The input data doesn't have the same columns as data used for training.
            Model has not yet been fitted.
        """

        # Check if AutoML is fitted
        if self._best_model is None:
            raise AutoMLException(
                "Model has not yeet been fitted. Please call `fit()` first.")

        if not isinstance(X.columns[0], str):
            X.columns = [str(c) for c in X.columns]

        input_columns = X.columns.tolist()
        for column in self._data_info["columns"]:
            if column not in input_columns:
                raise AutoMLException(
                    f"Missing column: {column} in input data. Cannot predict"
                )
        X = X[self._data_info["columns"]]

        # is stacked model
        if self._best_model._is_stacked:
            self.stack_models()
            X_stacked = self.get_stacked_data(X, mode="predict")

            if self._best_model.get_type() == "Ensemble":
                # Ensemble is using both original and stacked data
                predictions = self._best_model.predict(X, X_stacked)
            else:
                predictions = self._best_model.predict(X_stacked)
        else:
            predictions = self._best_model.predict(X)

        return predictions

        if self._ml_task == BINARY_CLASSIFICATION:
            # need to predict the label based on predictions and threshold
            neg_label, pos_label = (
                predictions.columns[0][11:],
                predictions.columns[1][11:],
            )

            if neg_label == "0" and pos_label == "1":
                neg_label, pos_label = 0, 1
            target_is_numeric = self._data_info.get("target_is_numeric", False)
            if target_is_numeric:
                neg_label = int(neg_label)
                pos_label = int(pos_label)
            # assume that it is binary classification
            predictions["label"] = predictions.iloc[:,
                                                    1] > self._best_model._threshold
            predictions["label"] = predictions["label"].map(
                {True: pos_label, False: neg_label}
            )
            return predictions
        elif self._ml_task == MULTICLASS_CLASSIFICATION:
            target_is_numeric = self._data_info.get("target_is_numeric", False)
            if target_is_numeric:
                predictions["label"] = predictions["label"].astype(int)
            return predictions
        else:
            return predictions

    def to_json(self):
        if self._best_model is None:
            return None

        return {
            "best_model": self._best_model.to_json(),
            "threshold": self._threshold,
            "ml_task": self._ml_task,
        }

    def from_json(self, json_data):

        if json_data["best_model"]["algorithm_short_name"] == "Ensemble":
            self._best_model = Ensemble()
            self._best_model.from_json(json_data["best_model"])
        else:
            self._best_model = ModelFramework(
                json_data["best_model"].get("params"))
            self._best_model.from_json(json_data["best_model"])
        self._threshold = json_data.get("threshold")

        self._ml_task = json_data.get("ml_task")<|MERGE_RESOLUTION|>--- conflicted
+++ resolved
@@ -525,71 +525,70 @@
             try:
                 os.mkdir(model_path)
             except Exception as e:
-                raise AutoMLException(f"Cannot create directory {model_path}. {str(e)}")
+                raise AutoMLException(
+                    f"Cannot create directory {model_path}. {str(e)}")
 
     def train_model(self, params):
 
         # do we have enough time to train?
         # if not, skip
         if not self._enough_time_to_train(params["learner"]["model_type"]):
-            logger.info(f"Cannot train {params['name']} because of the time constraint")
+            logger.info(
+                f"Cannot train {params['name']} because of the time constraint")
             return False
 
-        # let's create directory to log all training artifacts
-        model_path = os.path.join(self._results_path, params["name"])
-        self.create_dir(model_path)
-
-        # prepare callbacks
-        early_stop = EarlyStopping(
-            {"metric": {"name": self._optimize_metric}, "log_to_dir": model_path}
-        )
-
-        learner_time_constraint = LearnerTimeConstraint(
-            {
-                "learner_time_limit": self._get_learner_time_limit(
-                    params["learner"]["model_type"]
-                ),
-                "min_steps": params["additional"].get("min_steps"),
-            }
-        )
-
-        total_time_constraint = TotalTimeConstraint(
-            {
-                "total_time_limit": self._total_time_limit
-                if self._model_time_limit is None
-                else None,
-                "total_time_start": self._start_time,
-            }
-        )
-
-        # create model framework
-        mf = ModelFramework(
-            params,
-            callbacks=[early_stop, learner_time_constraint,
-                       total_time_constraint],
-        )
-
-        # start training
-        logger.info(
-            f"Train model #{len(self._models)+1} / Model name: {params['name']}"
-        )
-        mf.train(model_path)
-
-        # save the model
-        mf.save(model_path)
-
-<<<<<<< HEAD
+            # let's create directory to log all training artifacts
+            model_path = os.path.join(self._results_path, params["name"])
+            self.create_dir(model_path)
+
+            # prepare callbacks
+            early_stop = EarlyStopping(
+                {"metric": {"name": self._optimize_metric}, "log_to_dir": model_path}
+            )
+
+            learner_time_constraint = LearnerTimeConstraint(
+                {
+                    "learner_time_limit": self._get_learner_time_limit(
+                        params["learner"]["model_type"]
+                    ),
+                    "min_steps": params["additional"].get("min_steps"),
+                }
+            )
+
+            total_time_constraint = TotalTimeConstraint(
+                {
+                    "total_time_limit": self._total_time_limit
+                    if self._model_time_limit is None
+                    else None,
+                    "total_time_start": self._start_time,
+                }
+            )
+
+            # create model framework
+            mf = ModelFramework(
+                params,
+                callbacks=[early_stop, learner_time_constraint,
+                           total_time_constraint],
+            )
+
+            # start training
+            logger.info(
+                f"Train model #{len(self._models)+1} / Model name: {params['name']}"
+            )
+            mf.train(model_path)
+
+            # save the model
+            mf.save(model_path)
+
             # save the best one in the case the training will be interrupted
             self.select_and_save_best()
         else:
             logger.info(
                 f"Cannot train {mf.get_type()} because of time constraint")
         # self._progress_bar.update(1)
-=======
         # and keep info about the model
         self.keep_model(mf, model_path)
         return True
->>>>>>> 641c6e9c
 
     def verbose_print(self, msg):
         if self._verbose:
@@ -705,19 +704,6 @@
             )
             oofs, target = self.ensemble.get_oof_matrix(self._models)
             self.ensemble.fit(oofs, target)
-<<<<<<< HEAD
-            self.keep_model(self.ensemble)
-
-            ensemble_path = os.path.join(
-                self._results_path, "Ensemble_Stacked" if is_stacked else "Ensemble"
-            )
-            try:
-                os.mkdir(ensemble_path)
-            except Exception as e:
-                raise AutoMLException(
-                    f"Cannot create directory {ensemble_path}")
-=======
->>>>>>> 641c6e9c
             self.ensemble.save(ensemble_path)
             self.keep_model(self.ensemble, ensemble_path)
             return True
@@ -1034,7 +1020,31 @@
         os.remove(self._X_train_path)
         os.remove(self._y_train_path)
 
-<<<<<<< HEAD
+    def save_progress(self, step=None, generated_params=None):
+
+        if step is not None and generated_params is not None:
+            self._all_params[step] = generated_params
+
+        state = {}
+
+        state["fit_level"] = self._fit_level
+        state["time_spend"] = self._time_spend
+        state["all_params"] = self._all_params
+
+        fname = os.path.join(self._results_path, "progress.json")
+        with open(fname, "w") as fout:
+            fout.write(json.dumps(state, indent=4))
+
+    def load_progress(self):
+        state = {}
+        fname = os.path.join(self._results_path, "progress.json")
+        if not os.path.exists(fname):
+            return
+        state = json.load(open(fname, "r"))
+        self._fit_level = state.get("fit_level", self._fit_level)
+        self._time_spend = state.get("time_spend", self._time_spend)
+        self._all_params = state.get("all_params", self._all_params)
+
     def fit(self, X_train, y_train, X_validation=None, y_validation=None) -> None:
         """
         Fit the AutoML model.
@@ -1049,42 +1059,6 @@
             Validation data
         y_validation : list or numpy.ndarray or pandas.DataFrame
             Targets for validation data
-=======
-    def save_progress(self, step=None, generated_params=None):
-
-        if step is not None and generated_params is not None:
-            self._all_params[step] = generated_params
-
-        state = {}
-
-        state["fit_level"] = self._fit_level
-        state["time_spend"] = self._time_spend
-        state["all_params"] = self._all_params
-
-        fname = os.path.join(self._results_path, "progress.json")
-        with open(fname, "w") as fout:
-            fout.write(json.dumps(state, indent=4))
-
-    def load_progress(self):
-        state = {}
-        fname = os.path.join(self._results_path, "progress.json")
-        if not os.path.exists(fname):
-            return
-        state = json.load(open(fname, "r"))
-        self._fit_level = state.get("fit_level", self._fit_level)
-        self._time_spend = state.get("time_spend", self._time_spend)
-        self._all_params = state.get("all_params", self._all_params)
-
-    def fit(self, X_train, y_train, X_validation=None, y_validation=None):
-        """
-        Fit AutoML
-        
-        :param X_train: Pandas DataFrame with training data.
-        :param y_train: Numpy Array with target training data.
-        
-        :param X_validation: Pandas DataFrame with validation data. (Not implemented yet)
-        :param y_validation: Numpy Array with target of validation data. (Not implemented yet)
->>>>>>> 641c6e9c
         """
 
         try:
@@ -1143,99 +1117,12 @@
                 self._seed,
             )
             self.tuner = tuner
-<<<<<<< HEAD
-            self._time_spend = {}
-            self._time_start = {}
-
-            # 1. Check simple algorithms
-            self._fit_level = "simple_algorithms"
-            start = time.time()
-            self._time_start[self._fit_level] = start
-            for params in tuner.simple_algorithms_params():
-                self.train_model(params)
-            self._time_spend["simple_algorithms"] = np.round(
-                time.time() - start, 2)
-
-            # 2. Default parameters
-            self._fit_level = "default_algorithms"
-            start = time.time()
-            self._time_start[self._fit_level] = start
-            for params in tuner.default_params(len(self._models)):
-                self.train_model(params)
-            self._time_spend["default_algorithms"] = np.round(
-                time.time() - start, 2)
-
-            # 3. The not-so-random step
-            self._fit_level = "not_so_random"
-            start = time.time()
-            self._time_start[self._fit_level] = start
-            generated_params = tuner.get_not_so_random_params(
-                len(self._models))
-            for params in generated_params:
-                self.train_model(params)
-            self._time_spend["not_so_random"] = np.round(
-                time.time() - start, 2)
-
-            # 4. The hill-climbing step
-            self._fit_level = "hill_climbing"
-            start = time.time()
-            self._time_start[self._fit_level] = start
-            # check golden features
-            if self._golden_features:
-                for params in tuner.get_golden_features_params(
-                    self._models, self._results_path
-                ):
-                    self.train_model(params)
-            # feature selection
-            if self._feature_selection:
-                # step #1 - insert random feature
-                for params in tuner.get_params_to_insert_random_feature(self._models):
-                    self.train_model(params)
-                # step #2 - train models on selected features ...
-                for params in tuner.get_feature_selection_params(
-                    self._models, self._results_path
-                ):
-                    self.train_model(params)
-
-            # do hill climbing
-            for params in tuner.get_hill_climbing_params(self._models):
-                self.train_model(params)
-            self._time_spend["hill_climbing"] = np.round(
-                time.time() - start, 2)
-
-            # 5. Ensemble unstacked models
-            self._fit_level = "ensemble_unstacked"
-            start = time.time()
-            self._time_start[self._fit_level] = start
-            self.ensemble_step()
-            self._time_spend["ensemble_unstacked"] = np.round(
-                time.time() - start, 2)
-=======
 
             steps = tuner.steps()
->>>>>>> 641c6e9c
 
             for step in steps:
                 self._fit_level = step
                 start = time.time()
-<<<<<<< HEAD
-                self._time_start[self._fit_level] = start
-                self.stacked_ensemble_step()
-                self._time_spend["stack"] = np.round(time.time() - start, 2)
-
-                # 7. Ensemble all models (original and stacked)
-                any_stacked = False
-                for m in self._models:
-                    if m._is_stacked:
-                        any_stacked = True
-                        break
-                if any_stacked:
-                    self._fit_level = "ensemble_all"
-                    start = time.time()
-                    self.ensemble_step(is_stacked=True)
-                    self._time_spend["ensemble_all"] = np.round(
-                        time.time() - start, 2)
-=======
                 self._time_start[step] = start
 
                 if step == "stack":
@@ -1252,7 +1139,8 @@
                     continue
                 if generated_params:
                     print("-" * 72)
-                    print(f"{step} with {len(generated_params)} models to train ...")
+                    print(
+                        f"{step} with {len(generated_params)} models to train ...")
 
                 for params in generated_params:
                     if params.get("status", "") == "trained":
@@ -1264,7 +1152,8 @@
 
                     trained = False
                     if "ensemble" in step:
-                        trained = self.ensemble_step(is_stacked=params["is_stacked"])
+                        trained = self.ensemble_step(
+                            is_stacked=params["is_stacked"])
                     else:
                         trained = self.train_model(params)
 
@@ -1276,7 +1165,6 @@
                 self._time_spend[step] = np.round(
                     time.time() - start, 2
                 ) + self._time_spend.get(step, 0)
->>>>>>> 641c6e9c
 
             self._fit_time = time.time() - self._start_time
 

import os
import re
import logging
import numpy as np
import pandas as pd
import seaborn as sns
import matplotlib.pyplot as plt

import warnings
from wordcloud import WordCloud
from wordcloud import STOPWORDS
from collections import defaultdict

from supervised.utils.config import LOG_LEVEL
from supervised.exceptions import AutoMLException
from supervised.preprocessing.preprocessing_utils import PreprocessingUtils

logger = logging.getLogger(__name__)
logger.setLevel(LOG_LEVEL)

# color used in the plots
BLUE = "#007cf2"
COLS = 14
MAXCOL = 25

import string
import base64


class EDA:
    """ Creates plots for Automated Exploratory Data Analysis. """

    @staticmethod
    def prepare(column):
        """ Prepare the column to be used as file name. """
        valid_chars = "-_.() %s%s" % (string.ascii_letters, string.digits)
        valid_chars = frozenset(valid_chars)
        col = "".join(c for c in column if c in valid_chars)
        if not len(col):
            col = base64.urlsafe_b64encode(column.encode("utf-8"))
            col = col.decode("utf-8")
        return col.replace(" ", "_")

    @staticmethod
    def plot_fname(column):
        """ Returns file name for the plot based on the column name. """
        return EDA.prepare(column) + ".png"

    @staticmethod
    def plot_path(eda_path, column):
        """ Returns full path for the plot based on the column name. """
        fname = os.path.join(eda_path, EDA.plot_fname(column))
        return fname

    @staticmethod
    def compute(X, y, eda_path):

        # Check for empty dataframes in params
        if X.empty:
            raise ValueError("X is empty")
        if y.empty:
            raise ValueError("y is empty")
        try:
            # check if exists
            if os.path.exists(eda_path):
                # probably the EDA analysis is already done
                # skip from here
                return
            else:
                # need to create directory for EDA analysis
                os.mkdir(eda_path)

            inform = defaultdict(list)

            if isinstance(y, pd.Series):

                plt.figure(figsize=(5, 5))
                if PreprocessingUtils.get_type(y) in ("categorical"):
                    sns.countplot(y, color=BLUE)
                else:
                    sns.distplot(y, color=BLUE)
                plt.title("Target class distribution")
                plt.tight_layout(pad=2.0)
                plt.savefig(EDA.plot_path(eda_path, "target"))
                plt.close("all")

                inform["missing"].append(pd.isnull(y).sum() / y.shape[0])
                inform["unique"].append(y.nunique())
                inform["feature_type"].append(PreprocessingUtils.get_type(y))
                inform["plot"].append(f"![]({EDA.plot_fname('target')})")
                inform["feature"].append("target")
                inform["desc"].append(y.describe().to_dict())
            for col in X.columns:
                inform["feature_type"].append(PreprocessingUtils.get_type(X[col]))

<<<<<<< HEAD
                if PreprocessingUtils.get_type(X[col]) in ("categorical", "discrete",):

                    plt.figure(figsize=(5, 5))
                    chart = sns.countplot(
                        X[col], order=X[col].value_counts().iloc[:10].index, color=BLUE,
=======
                if PreprocessingUtils.get_type(X[col]) in ("categorical", "discrete"):

                    plt.figure(figsize=(5, 5))
                    chart = sns.countplot(
                        X[col], order=X[col].value_counts().iloc[:10].index, color=BLUE
>>>>>>> 0a4b1d81
                    )
                    chart.set_xticklabels(chart.get_xticklabels(), rotation=90)
                    plt.title(f"{col} class distribution")
                    plt.tight_layout(pad=2.0)

                elif PreprocessingUtils.get_type(X[col]) in ("continous"):

                    plt.figure(figsize=(5, 5))
                    sns.distplot(X[col], color=BLUE)
                    plt.title(f"{col} value distribution")
                    plt.tight_layout(pad=2.0)

                elif PreprocessingUtils.get_type(X[col]) in ("text"):

                    plt.figure(figsize=(10, 10), dpi=70)
                    word_string = " ".join(X[col].str.lower())
                    wordcloud = WordCloud(
                        width=500,
                        height=500,
                        stopwords=STOPWORDS,
                        background_color="white",
                        max_words=400,
                        max_font_size=None,
                    ).generate(word_string)

                    plt.imshow(wordcloud, aspect="auto", interpolation="nearest")
                    plt.axis("off")

                elif PreprocessingUtils.get_type(X[col]) in ("datetime"):

                    plt.figure(figsize=(5, 5))
                    pd.to_datetime(X[col]).plot(grid="True", color=BLUE)
                    plt.tight_layout(pad=2.0)

                plt.savefig(EDA.plot_path(eda_path, col))
                plt.close("all")

                inform["missing"].append(pd.isnull(X[col]).sum() * 100 / X.shape[0])
                inform["unique"].append(int(X[col].nunique()))
                inform["plot"].append(f"![]({EDA.plot_fname(col)})")
                inform["feature"].append(str(col))
                inform["desc"].append(X[col].describe().to_dict())

            df = pd.DataFrame(inform)

            with open(os.path.join(eda_path, "README.md"), "w") as fout:

                for i, row in df.iterrows():

                    fout.write(f"## Feature : {row['feature']}\n")
                    fout.write(f"- **Feature type** : {row['feature_type']}\n")
                    fout.write(f"- **Missing** : {row['missing']}%\n")
                    fout.write(f"- **Unique** : {row['unique']}\n")

                    for key in row["desc"].keys():
                        if key in ("25%", "50%", "75%"):
                            fout.write(
                                f"- **{key.capitalize()}th Percentile** : {row['desc'][key]}\n"
                            )
                        else:
                            fout.write(
                                f"- **{key.capitalize()}** :{row['desc'][key]}\n"
                            )

                    fout.write(f"- {row['plot']}\n")

            fout.close()
        except Exception as e:
            logger.error(f"There was an issue when running EDA. {str(e)}")

    @staticmethod
    def get_full_path(eda_path, column):

        return os.path.join(
            eda_path, "{}_target".format(re.sub(r'[\\/*?:"<>|\s]', "_", column))
        )

    @staticmethod
    def extensive_eda(X, y, save_path):

        # Check for empty dataframes in params
        if not isinstance(X, pd.DataFrame):
            raise ValueError("X should be a dataframe")
        if X.shape[0] != len(y):
            raise ValueError("X and y should have the same number of samples")

        if X.shape[1] > MAXCOL:
            X = X.iloc[:, :MAXCOL]
            warnings.warn(
                f"AutoML EDA column limit exceeded! running for first {MAXCOL} columns"
            )

        if save_path:
            if not os.path.exists(save_path):
                os.mkdir(save_path)
        else:
            raise ValueError("Please provide a valid path to save the Extensive EDA")

        plt.style.use("ggplot")
        try:

            if PreprocessingUtils.get_type(y) in ("categorical", "discrete"):

                for col in X.columns:

                    if PreprocessingUtils.get_type(X[col]) == "continous":

                        plt.figure(figsize=(5, 5))
                        for i in np.unique(y):
                            sns.kdeplot(
                                X.iloc[np.where(y == i)[0]][col],
                                label=f"class {i}",
                                shade=True,
                            )
                        plt.legend()
                        plt.gca().set_title(
                            f"Distribution of {col} for each class",
                            fontsize=11,
                            weight="bold",
                            alpha=0.75,
                        )
                        plt.savefig(EDA.get_full_path(save_path, col))

                    elif PreprocessingUtils.get_type(X[col]) in (
                        "categorical",
                        "discrete",
                    ):

                        if X[col].nunique() > 7:
                            warnings.warn("Considering 7 the most frequent values")

                        values = X[col].value_counts().index[:7]
                        plt.figure(figsize=(5, 5))
                        sns.countplot(
                            x=X[X[col].isin(values)][col], hue=y[X[col].isin(values)]
                        )
                        plt.gca().set_title(
                            f"Count plot of each {col}",
                            fontsize=11,
                            weight="bold",
                            alpha=0.75,
                        )
                        plt.savefig(EDA.get_full_path(save_path, col))

            elif PreprocessingUtils.get_type(y) == "continous":
                for col in X.columns:

                    if PreprocessingUtils.get_type(X[col]) == "continous":

                        plt.figure(figsize=(5, 5))
                        plt.scatter(X[col].values, y)
                        plt.gca().set_xlabel(f"{col}")
                        plt.gca().set_ylabel("target")
                        plt.gca().set_title(
                            f"Scatter plot of {col} vs target",
                            fontsize=11,
                            weight="bold",
                            alpha=0.75,
                        )

                        plt.savefig(EDA.get_full_path(save_path, col))

                    elif PreprocessingUtils.get_type(X[col]) in (
                        "categorical",
                        "discrete",
                    ):
                        if X[col].nunique() > 7:
                            warnings.warn("Considering 7 the most frequent values")

                        plt.figure(figsize=(5, 5))
                        for i in X[col].value_counts().index[:7]:
                            sns.kdeplot(
                                y[X[X[col] == i].index], shade=True, label=f"{col}_{i}",
                            )
                        plt.gca().set_title(
                            f"Distribution of target for each {col}",
                            fontsize=11,
                            weight="bold",
                            alpha=0.75,
                        )
                        plt.legend()

                        plt.savefig(EDA.get_full_path(save_path, col))

                    elif PreprocessingUtils.get_type(X[col]) == "datetime":

                        plt.figure(figsize=(5, 5))
                        plt.plot(X[col], y)
                        plt.gca().set_xticklabels(X[col].dt.date, rotation="45")
                        plt.gca().set_title(
                            f"Distribution of target over time",
                            fontsize=11,
                            weight="bold",
                            alpha=0.75,
                        )
                        plt.savefig(EDA.get_full_path(save_path, col))

            cols = [
                col
                for col in X.columns
                if PreprocessingUtils.get_type(X[col]) == "continous"
            ][:COLS]

            if len(cols) > 0:

                plt.figure(figsize=(10, 10))
                sns.heatmap(X[cols].corr())
                plt.gca().set_title(
                    "Heatmap", fontsize=11, weight="bold", alpha=0.75,
                )

            plt.savefig(os.path.join(save_path, "heatmap"))

            with open(os.path.join(save_path, "Extensive_EDA.md"), "w") as fout:

                for col in X.columns:

                    fout.write(f"## Bivariate analysis of {col} feature with target\n")
                    fout.write(
                        "\n![]({}_target.png)\n".format(
                            re.sub(r'[\\/*?:"<>|\s]', "_", col)
                        )
                    )
                    fout.write("\n")
                    fout.write(
                        "------------------------------------------------------\n"
                    )

                if len(cols) > 0:
                    fout.write("## Heatmap\n")
                    fout.write("![](heatmap.png)\n")
                    fout.write("\n")
                    fout.write(
                        "------------------------------------------------------\n"
                    )

        except Exception as e:
            AutoMLException(e)<|MERGE_RESOLUTION|>--- conflicted
+++ resolved
@@ -93,19 +93,13 @@
             for col in X.columns:
                 inform["feature_type"].append(PreprocessingUtils.get_type(X[col]))
 
-<<<<<<< HEAD
-                if PreprocessingUtils.get_type(X[col]) in ("categorical", "discrete",):
-
-                    plt.figure(figsize=(5, 5))
-                    chart = sns.countplot(
-                        X[col], order=X[col].value_counts().iloc[:10].index, color=BLUE,
-=======
+
                 if PreprocessingUtils.get_type(X[col]) in ("categorical", "discrete"):
 
                     plt.figure(figsize=(5, 5))
                     chart = sns.countplot(
                         X[col], order=X[col].value_counts().iloc[:10].index, color=BLUE
->>>>>>> 0a4b1d81
+
                     )
                     chart.set_xticklabels(chart.get_xticklabels(), rotation=90)
                     plt.title(f"{col} class distribution")
